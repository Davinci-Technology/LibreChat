const availableTools = require('./manifest.json');

// Structured Tools
const DALLE3 = require('./structured/DALLE3');
<<<<<<< HEAD
const DavinciProjectFiles = require('./structured/DavinciProjectFiles');
=======
const OpenWeather = require('./structured/OpenWeather');
const createYouTubeTools = require('./structured/YouTube');
>>>>>>> 73fe0835
const StructuredWolfram = require('./structured/Wolfram');
const StructuredACS = require('./structured/AzureAISearch');
const StructuredSD = require('./structured/StableDiffusion');
const GoogleSearchAPI = require('./structured/GoogleSearch');
const TraversaalSearch = require('./structured/TraversaalSearch');
const TavilySearchResults = require('./structured/TavilySearchResults');

/** @type {Record<string, TPlugin | undefined>} */
const manifestToolMap = {};

/** @type {Array<TPlugin>} */
const toolkits = [];

availableTools.forEach((tool) => {
  manifestToolMap[tool.pluginKey] = tool;
  if (tool.toolkit === true) {
    toolkits.push(tool);
  }
});

module.exports = {
  toolkits,
  availableTools,
  manifestToolMap,
  // Structured Tools
  DALLE3,
<<<<<<< HEAD
  DavinciProjectFiles,
=======
  OpenWeather,
>>>>>>> 73fe0835
  StructuredSD,
  StructuredACS,
  GoogleSearchAPI,
  TraversaalSearch,
  StructuredWolfram,
  createYouTubeTools,
  TavilySearchResults,
};<|MERGE_RESOLUTION|>--- conflicted
+++ resolved
@@ -2,12 +2,9 @@
 
 // Structured Tools
 const DALLE3 = require('./structured/DALLE3');
-<<<<<<< HEAD
 const DavinciProjectFiles = require('./structured/DavinciProjectFiles');
-=======
 const OpenWeather = require('./structured/OpenWeather');
 const createYouTubeTools = require('./structured/YouTube');
->>>>>>> 73fe0835
 const StructuredWolfram = require('./structured/Wolfram');
 const StructuredACS = require('./structured/AzureAISearch');
 const StructuredSD = require('./structured/StableDiffusion');
@@ -34,11 +31,8 @@
   manifestToolMap,
   // Structured Tools
   DALLE3,
-<<<<<<< HEAD
   DavinciProjectFiles,
-=======
   OpenWeather,
->>>>>>> 73fe0835
   StructuredSD,
   StructuredACS,
   GoogleSearchAPI,
