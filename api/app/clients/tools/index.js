--- conflicted
+++ resolved
@@ -2,11 +2,8 @@
 
 // Structured Tools
 const DALLE3 = require('./structured/DALLE3');
-<<<<<<< HEAD
 const DavinciProjectFiles = require('./structured/DavinciProjectFiles');
-=======
 const FluxAPI = require('./structured/FluxAPI');
->>>>>>> 2e63e323
 const OpenWeather = require('./structured/OpenWeather');
 const StructuredWolfram = require('./structured/Wolfram');
 const createYouTubeTools = require('./structured/YouTube');
@@ -35,11 +32,8 @@
   manifestToolMap,
   // Structured Tools
   DALLE3,
-<<<<<<< HEAD
   DavinciProjectFiles,
-=======
   FluxAPI,
->>>>>>> 2e63e323
   OpenWeather,
   StructuredSD,
   StructuredACS,
