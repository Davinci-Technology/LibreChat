const { SerpAPI } = require('@langchain/community/tools/serpapi');
const { Calculator } = require('@langchain/community/tools/calculator');
const { createCodeExecutionTool, EnvVar } = require('@librechat/agents');
const { Tools, Constants, EToolResources } = require('librechat-data-provider');
const { getUserPluginAuthValue } = require('~/server/services/PluginService');
const {
  availableTools,
  manifestToolMap,
  // Basic Tools
  GoogleSearchAPI,
  // Structured Tools
  DALLE3,
  FluxAPI,
  StructuredSD,
  StructuredACS,
  TraversaalSearch,
  StructuredWolfram,
  createYouTubeTools,
  TavilySearchResults,
<<<<<<< HEAD
  OpenWeather,
  DavinciProjectFiles,
=======
  createOpenAIImageTools,
>>>>>>> 5d6d13ef
} = require('../');
const { primeFiles: primeCodeFiles } = require('~/server/services/Files/Code/process');
const { createFileSearchTool, primeFiles: primeSearchFiles } = require('./fileSearch');
const { loadAuthValues } = require('~/server/services/Tools/credentials');
const { createMCPTool } = require('~/server/services/MCP');
const { loadSpecs } = require('./loadSpecs');
const { logger } = require('~/config');

const mcpToolPattern = new RegExp(`^.+${Constants.mcp_delimiter}.+$`);

/**
 * Validates the availability and authentication of tools for a user based on environment variables or user-specific plugin authentication values.
 * Tools without required authentication or with valid authentication are considered valid.
 *
 * @param {Object} user The user object for whom to validate tool access.
 * @param {Array<string>} tools An array of tool identifiers to validate. Defaults to an empty array.
 * @returns {Promise<Array<string>>} A promise that resolves to an array of valid tool identifiers.
 */
const validateTools = async (user, tools = []) => {
  try {
    const validToolsSet = new Set(tools);
    const availableToolsToValidate = availableTools.filter((tool) =>
      validToolsSet.has(tool.pluginKey),
    );

    /**
     * Validates the credentials for a given auth field or set of alternate auth fields for a tool.
     * If valid admin or user authentication is found, the function returns early. Otherwise, it removes the tool from the set of valid tools.
     *
     * @param {string} authField The authentication field or fields (separated by "||" for alternates) to validate.
     * @param {string} toolName The identifier of the tool being validated.
     */
    const validateCredentials = async (authField, toolName) => {
      const fields = authField.split('||');
      for (const field of fields) {
        const adminAuth = process.env[field];
        if (adminAuth && adminAuth.length > 0) {
          return;
        }

        let userAuth = null;
        try {
          userAuth = await getUserPluginAuthValue(user, field);
        } catch (err) {
          if (field === fields[fields.length - 1] && !userAuth) {
            throw err;
          }
        }
        if (userAuth && userAuth.length > 0) {
          return;
        }
      }

      validToolsSet.delete(toolName);
    };

    for (const tool of availableToolsToValidate) {
      if (!tool.authConfig || tool.authConfig.length === 0) {
        continue;
      }

      for (const auth of tool.authConfig) {
        await validateCredentials(auth.authField, tool.pluginKey);
      }
    }

    return Array.from(validToolsSet.values());
  } catch (err) {
    logger.error('[validateTools] There was a problem validating tools', err);
    throw new Error('There was a problem validating tools');
  }
};

/** @typedef {typeof import('@langchain/core/tools').Tool} ToolConstructor */
/** @typedef {import('@langchain/core/tools').Tool} Tool */

/**
 * Initializes a tool with authentication values for the given user, supporting alternate authentication fields.
 * Authentication fields can have alternates separated by "||", and the first defined variable will be used.
 *
 * @param {string} userId The user ID for which the tool is being loaded.
 * @param {Array<string>} authFields Array of strings representing the authentication fields. Supports alternate fields delimited by "||".
 * @param {ToolConstructor} ToolConstructor The constructor function for the tool to be initialized.
 * @param {Object} options Optional parameters to be passed to the tool constructor alongside authentication values.
 * @returns {() => Promise<Tool>} An Async function that, when called, asynchronously initializes and returns an instance of the tool with authentication.
 */
const loadToolWithAuth = (userId, authFields, ToolConstructor, options = {}) => {
  return async function () {
    const authValues = await loadAuthValues({ userId, authFields });
    return new ToolConstructor({ ...options, ...authValues, userId });
  };
};

/**
 * @param {string} toolKey
 * @returns {Array<string>}
 */
const getAuthFields = (toolKey) => {
  return manifestToolMap[toolKey]?.authConfig.map((auth) => auth.authField) ?? [];
};

/**
 *
 * @param {object} object
 * @param {string} object.user
 * @param {Pick<Agent, 'id' | 'provider' | 'model'>} [object.agent]
 * @param {string} [object.model]
 * @param {EModelEndpoint} [object.endpoint]
 * @param {LoadToolOptions} [object.options]
 * @param {boolean} [object.useSpecs]
 * @param {Array<string>} object.tools
 * @param {boolean} [object.functions]
 * @param {boolean} [object.returnMap]
 * @returns {Promise<{ loadedTools: Tool[], toolContextMap: Object<string, any> } | Record<string,Tool>>}
 */
const loadTools = async ({
  user,
  agent,
  model,
  endpoint,
  useSpecs,
  tools = [],
  options = {},
  functions = true,
  returnMap = false,
}) => {
  const toolConstructors = {
    flux: FluxAPI,
    calculator: Calculator,
    google: GoogleSearchAPI,
    open_weather: OpenWeather,
    wolfram: StructuredWolfram,
    'stable-diffusion': StructuredSD,
    'azure-ai-search': StructuredACS,
    traversaal_search: TraversaalSearch,
    tavily_search_results_json: TavilySearchResults,
    'davinci-project-files': DavinciProjectFiles,
    open_weather: OpenWeather,
  };

  const customConstructors = {
    serpapi: async (_toolContextMap) => {
      const authFields = getAuthFields('serpapi');
      let envVar = authFields[0] ?? '';
      let apiKey = process.env[envVar];
      if (!apiKey) {
        apiKey = await getUserPluginAuthValue(user, envVar);
      }
      return new SerpAPI(apiKey, {
        location: 'Austin,Texas,United States',
        hl: 'en',
        gl: 'us',
      });
    },
    youtube: async (_toolContextMap) => {
      const authFields = getAuthFields('youtube');
      const authValues = await loadAuthValues({ userId: user, authFields });
      return createYouTubeTools(authValues);
    },
    image_gen_oai: async (toolContextMap) => {
      const authFields = getAuthFields('image_gen_oai');
      const authValues = await loadAuthValues({ userId: user, authFields });
      const imageFiles = options.tool_resources?.[EToolResources.image_edit]?.files ?? [];
      let toolContext = '';
      for (let i = 0; i < imageFiles.length; i++) {
        const file = imageFiles[i];
        if (!file) {
          continue;
        }
        if (i === 0) {
          toolContext =
            'Image files provided in this request (their image IDs listed in order of appearance) available for image editing:';
        }
        toolContext += `\n\t- ${file.file_id}`;
        if (i === imageFiles.length - 1) {
          toolContext += `\n\nInclude any you need in the \`image_ids\` array when calling \`${EToolResources.image_edit}_oai\`. You may also include previously referenced or generated image IDs.`;
        }
      }
      if (toolContext) {
        toolContextMap.image_edit_oai = toolContext;
      }
      return createOpenAIImageTools({
        ...authValues,
        isAgent: !!agent,
        req: options.req,
        imageFiles,
      });
    },
  };

  const requestedTools = {};

  if (functions === true) {
    toolConstructors.dalle = DALLE3;
  }

  /** @type {ImageGenOptions} */
  const imageGenOptions = {
    isAgent: !!agent,
    req: options.req,
    fileStrategy: options.fileStrategy,
    processFileURL: options.processFileURL,
    returnMetadata: options.returnMetadata,
    uploadImageBuffer: options.uploadImageBuffer,
  };

  const toolOptions = {
    flux: imageGenOptions,
    dalle: imageGenOptions,
    'stable-diffusion': imageGenOptions,
    serpapi: { location: 'Austin,Texas,United States', hl: 'en', gl: 'us' },
  };

  /** @type {Record<string, string>} */
  const toolContextMap = {};
  const remainingTools = [];
  const appTools = options.req?.app?.locals?.availableTools ?? {};

  for (const tool of tools) {
    if (tool === Tools.execute_code) {
      requestedTools[tool] = async () => {
        const authValues = await loadAuthValues({
          userId: user,
          authFields: [EnvVar.CODE_API_KEY],
        });
        const codeApiKey = authValues[EnvVar.CODE_API_KEY];
        const { files, toolContext } = await primeCodeFiles(options, codeApiKey);
        if (toolContext) {
          toolContextMap[tool] = toolContext;
        }
        const CodeExecutionTool = createCodeExecutionTool({
          user_id: user,
          files,
          ...authValues,
        });
        CodeExecutionTool.apiKey = codeApiKey;
        return CodeExecutionTool;
      };
      continue;
    } else if (tool === Tools.file_search) {
      requestedTools[tool] = async () => {
        const { files, toolContext } = await primeSearchFiles(options);
        if (toolContext) {
          toolContextMap[tool] = toolContext;
        }
        return createFileSearchTool({ req: options.req, files, entity_id: agent?.id });
      };
      continue;
    } else if (tool && appTools[tool] && mcpToolPattern.test(tool)) {
      requestedTools[tool] = async () =>
        createMCPTool({
          req: options.req,
          toolKey: tool,
          model: agent?.model ?? model,
          provider: agent?.provider ?? endpoint,
        });
      continue;
    }

    if (customConstructors[tool]) {
      requestedTools[tool] = async () => customConstructors[tool](toolContextMap);
      continue;
    }

    if (toolConstructors[tool]) {
      const options = toolOptions[tool] || {};
      const toolInstance = loadToolWithAuth(
        user,
        getAuthFields(tool),
        toolConstructors[tool],
        options,
      );
      requestedTools[tool] = toolInstance;
      continue;
    }

    if (functions === true) {
      remainingTools.push(tool);
    }
  }

  let specs = null;
  if (useSpecs === true && functions === true && remainingTools.length > 0) {
    specs = await loadSpecs({
      llm: model,
      user,
      message: options.message,
      memory: options.memory,
      signal: options.signal,
      tools: remainingTools,
      map: true,
      verbose: false,
    });
  }

  for (const tool of remainingTools) {
    if (specs && specs[tool]) {
      requestedTools[tool] = specs[tool];
    }
  }

  if (returnMap) {
    return requestedTools;
  }

  const toolPromises = [];
  for (const tool of tools) {
    const validTool = requestedTools[tool];
    if (validTool) {
      toolPromises.push(
        validTool().catch((error) => {
          logger.error(`Error loading tool ${tool}:`, error);
          return null;
        }),
      );
    }
  }

  const loadedTools = (await Promise.all(toolPromises)).flatMap((plugin) => plugin || []);
  return { loadedTools, toolContextMap };
};

module.exports = {
  loadToolWithAuth,
  validateTools,
  loadTools,
};<|MERGE_RESOLUTION|>--- conflicted
+++ resolved
@@ -9,20 +9,16 @@
   // Basic Tools
   GoogleSearchAPI,
   // Structured Tools
+  DavinciProjectFiles,
   DALLE3,
   FluxAPI,
+  OpenWeather,
   StructuredSD,
   StructuredACS,
   TraversaalSearch,
   StructuredWolfram,
   createYouTubeTools,
   TavilySearchResults,
-<<<<<<< HEAD
-  OpenWeather,
-  DavinciProjectFiles,
-=======
-  createOpenAIImageTools,
->>>>>>> 5d6d13ef
 } = require('../');
 const { primeFiles: primeCodeFiles } = require('~/server/services/Files/Code/process');
 const { createFileSearchTool, primeFiles: primeSearchFiles } = require('./fileSearch');
@@ -150,6 +146,7 @@
   returnMap = false,
 }) => {
   const toolConstructors = {
+    'davinci-project-files': DavinciProjectFiles,
     flux: FluxAPI,
     calculator: Calculator,
     google: GoogleSearchAPI,
@@ -159,8 +156,6 @@
     'azure-ai-search': StructuredACS,
     traversaal_search: TraversaalSearch,
     tavily_search_results_json: TavilySearchResults,
-    'davinci-project-files': DavinciProjectFiles,
-    open_weather: OpenWeather,
   };
 
   const customConstructors = {
