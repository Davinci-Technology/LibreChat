--- conflicted
+++ resolved
@@ -17,11 +17,8 @@
   StructuredWolfram,
   createYouTubeTools,
   TavilySearchResults,
-<<<<<<< HEAD
   OpenWeather,
   DavinciProjectFiles,
-=======
->>>>>>> 73fe0835
 } = require('../');
 const { primeFiles: primeCodeFiles } = require('~/server/services/Files/Code/process');
 const { createFileSearchTool, primeFiles: primeSearchFiles } = require('./fileSearch');
@@ -195,11 +192,8 @@
     'azure-ai-search': StructuredACS,
     traversaal_search: TraversaalSearch,
     tavily_search_results_json: TavilySearchResults,
-<<<<<<< HEAD
     'davinci-project-files': DavinciProjectFiles,
     open_weather: OpenWeather,
-=======
->>>>>>> 73fe0835
   };
 
   const customConstructors = {
